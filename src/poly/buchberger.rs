use super::super::prelude::*;
use super::monomial_order::*;
use super::*;

type Monomial = Vec<usize>;

fn monomial_divide(lhs: &Monomial, rhs: &Monomial) -> Option<Monomial> {
    if rhs.len() > lhs.len() {
        return None;
    } else if lhs.iter().zip(rhs.iter()).any(|(l, r)| l < r) {
        return None;
    }
    Some(normalized_monomial((0..lhs.len()).map(|i| lhs[i] - rhs.get(i).unwrap_or(&0))))
}

///
/// Computes minimal a, b such that `a * lhs == b * rhs`
/// 
fn monomial_lcm_combine(lhs: &Monomial, rhs: &Monomial) -> (Monomial, Monomial) {
    let lcm = (0..usize::max(lhs.len(), rhs.len()))
        .map(|i| usize::max(
            *lhs.get(i).unwrap_or(&0), 
            *rhs.get(i).unwrap_or(&0)
        ));
    (
        normalized_monomial(lcm.clone().enumerate().map(|(i, x)| x - lhs.get(i).unwrap_or(&0))),
        normalized_monomial(lcm.enumerate().map(|(i, x)| x - rhs.get(i).unwrap_or(&0))),
    )
}

pub fn multi_poly_div<R, M>(ring: &R, mut lhs: El<R>, rhs: &El<R>, order: M) -> El<R>
    where R: MultiPolyRing, M: MonomialOrder + Copy
{
    assert!(ring.base_ring().is_field().can_use());
    let (rhs_lm, rhs_lc) = ring.lt(rhs, order).unwrap();
    while let Some((lhs_lm, lhs_lc)) = ring.lt(&lhs, order) {
        if let Some(m) = monomial_divide(&lhs_lm, &rhs_lm) {
            let factor = ring.base_ring().neg(ring.base_ring().div(lhs_lc.clone(), rhs_lc));
            lhs = ring.add_scaled(lhs, rhs, &m, &factor);   
        } else {
            return lhs;
        }
    }
    return lhs;
}

fn reduce_basis<R, M>(ring: &R, basis: &mut Vec<El<R>>, order: M)
    where R: MultiPolyRing, R::BaseRing: DivisibilityInfoRing, M: MonomialOrder + Copy
{
    for i in 0..basis.len() {
        let mut current = std::mem::replace(&mut basis[i], ring.zero());
        for j in 0..basis.len() {
            if !ring.is_zero(&basis[j]) {
                current = multi_poly_div(ring, current, &basis[j], order);
            }
        }
        basis[i] = ring.reduced_poly(&current);
    }
}

pub fn buchberger<R, M>(ring: &R, mut basis: Vec<El<R>>, order: M) -> Vec<El<R>>
    where R: MultiPolyRing, R::BaseRing: DivisibilityInfoRing, M: MonomialOrder + Copy
{
    let mut ij_pairs = Vec::new();
    for i in 0..basis.len() {
        for j in (i + 1)..basis.len() {
            ij_pairs.push((i, j));
        }
    }
    while let Some((i, j)) = ij_pairs.pop() {
<<<<<<< HEAD
=======
        if ring.is_zero(&basis[i]) || ring.is_zero(&basis[j]) {
            continue;
        }
>>>>>>> f9b5398f
        let (lhs_lm, lhs_lc) = ring.lt(&basis[i], order).unwrap();
        let (rhs_lm, rhs_lc) = ring.lt(&basis[j], order).unwrap();
        let (a, b) = monomial_lcm_combine(&lhs_lm, &rhs_lm);
        let s_poly = ring.sub(
            ring.scale(basis[i].clone(), &a, rhs_lc),
            ring.scale(basis[j].clone(), &b, lhs_lc)
        );
        let mut result = s_poly;
        for b in &basis {
            if !ring.is_zero(b) {
                result = multi_poly_div(ring, result, b, order);
            }
        }
        if !ring.is_zero(&result) {
            ij_pairs.extend((0..basis.len()).map(|i| (i, basis.len())));
            result = ring.reduced_poly(&result);
<<<<<<< HEAD
            println!("{}", ring.display(&result));
=======
>>>>>>> f9b5398f
            basis.push(result);
            reduce_basis(ring, &mut basis, order);
        }
    }
    return basis;
}

#[cfg(test)]
use super::super::rational::r64;
#[cfg(test)]
use crate::fraction_field::fraction_field_impl::FractionFieldImpl;
#[cfg(test)]
use crate::integer::bigint_soo::BigIntSOO;

#[test]
fn test_multi_poly_divide() {
    let ring = MultivariatePolyRing::new(r64::RING, vec!["X", "Y"]);
    let ring = WrappingRing::new(&ring);
    let x= ring.as_poly("X");
    let y = ring.as_poly("Y");
    let f = &y * x.pow(5); // x^5 y
    let g = &y * x.pow(2) + y.pow(2) * &x * 2 + 1; // x^2 y + 2x y^2 + 1
    let h = -x.pow(3) + x.pow(2) * &y * 2 - &x * y.pow(2) * 4 - x.pow(2) * y.pow(4) * 8;
    // x^3 (x^2 y + 2x y^2 + 1) - 2x^4 y^2 - x^3
    // -2x^2 y (x^2 y + 2x y^2 + 1) + 4x^3 y^3 + 2x^2 y
    // 4x y^2 (x^2 y + 2x y^2 + 1) - 8x^2 y^4 - 4x y^2
    assert_eq!(h, ring.from(multi_poly_div(ring.wrapped_ring(), f.into_val(), g.val(), Lex {})))
}

#[test]
fn test_groebner() {
    let ring = MultivariatePolyRing::new(r64::RING, vec!["X", "Y"]);
    let ring = WrappingRing::new(&ring);
    let x= ring.as_poly("X");
    let y = ring.as_poly("Y");

    let f = &y * x.pow(5);
    let g = &y * x.pow(2) + y.pow(2) * &x + 1;
    let gb = buchberger(ring.wrapped_ring(), vec![f.into_val(), g.into_val()], Lex {});
    assert!(gb.iter().any(|x| ring.wrapped_ring().is_one(x)));
}<|MERGE_RESOLUTION|>--- conflicted
+++ resolved
@@ -68,12 +68,9 @@
         }
     }
     while let Some((i, j)) = ij_pairs.pop() {
-<<<<<<< HEAD
-=======
         if ring.is_zero(&basis[i]) || ring.is_zero(&basis[j]) {
             continue;
         }
->>>>>>> f9b5398f
         let (lhs_lm, lhs_lc) = ring.lt(&basis[i], order).unwrap();
         let (rhs_lm, rhs_lc) = ring.lt(&basis[j], order).unwrap();
         let (a, b) = monomial_lcm_combine(&lhs_lm, &rhs_lm);
@@ -90,10 +87,6 @@
         if !ring.is_zero(&result) {
             ij_pairs.extend((0..basis.len()).map(|i| (i, basis.len())));
             result = ring.reduced_poly(&result);
-<<<<<<< HEAD
-            println!("{}", ring.display(&result));
-=======
->>>>>>> f9b5398f
             basis.push(result);
             reduce_basis(ring, &mut basis, order);
         }
